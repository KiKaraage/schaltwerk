--- conflicted
+++ resolved
@@ -6,11 +6,21 @@
 
 mod cleanup;
 mod logging;
-<<<<<<< HEAD
-mod pty;
+mod terminal;
 mod para_cli;
 
+use std::sync::Arc;
+use terminal::TerminalManager;
+use tokio::sync::OnceCell;
 use para_cli::{EnrichedSession, SessionsSummary, ParaService};
+
+static TERMINAL_MANAGER: OnceCell<Arc<TerminalManager>> = OnceCell::const_new();
+
+async fn get_terminal_manager() -> Arc<TerminalManager> {
+    TERMINAL_MANAGER.get_or_init(|| async {
+        Arc::new(TerminalManager::new())
+    }).await.clone()
+}
 
 #[tauri::command]
 async fn get_para_sessions(include_archived: bool) -> Result<Vec<EnrichedSession>, String> {
@@ -49,20 +59,6 @@
     
     service.invalidate_cache().await;
     Ok(())
-=======
-mod terminal;
-
-use std::sync::Arc;
-use terminal::TerminalManager;
-use tokio::sync::OnceCell;
-
-static TERMINAL_MANAGER: OnceCell<Arc<TerminalManager>> = OnceCell::const_new();
-
-async fn get_terminal_manager() -> Arc<TerminalManager> {
-    TERMINAL_MANAGER.get_or_init(|| async {
-        Arc::new(TerminalManager::new())
-    }).await.clone()
->>>>>>> 13deeb99
 }
 
 #[tauri::command]
