// Prevents additional console window on Windows in release, DO NOT REMOVE!!
#![cfg_attr(not(debug_assertions), windows_subsystem = "windows")]
#![warn(dead_code)]
#![warn(unused_imports)]
#![warn(unused_variables)]

#[global_allocator]
static GLOBAL: mimalloc::MiMalloc = mimalloc::MiMalloc;

mod cleanup;
mod diff_commands;
mod file_utils;
mod logging;
mod terminal;
mod para_core;
mod open_apps;
mod projects;
mod project_manager;
mod settings;
mod mcp_api;
mod commands;
mod permissions;
mod cli;

use std::sync::Arc;
use project_manager::ProjectManager;
use settings::SettingsManager;
use tokio::sync::OnceCell;
use std::collections::HashMap;
use tokio::sync::Mutex;

// Import all commands
use commands::*;

#[tauri::command]
fn get_development_info() -> Result<serde_json::Value, String> {
    // Only return development info in debug builds
    if cfg!(debug_assertions) {
        // Get current git branch
        let branch_result = std::process::Command::new("git")
            .arg("branch")
            .arg("--show-current")
            .output();
        
        let branch = match branch_result {
            Ok(output) if output.status.success() => {
                String::from_utf8_lossy(&output.stdout).trim().to_string()
            }
            _ => String::new()
        };
        
        Ok(serde_json::json!({
            "isDevelopment": true,
            "branch": branch
        }))
    } else {
        Ok(serde_json::json!({
            "isDevelopment": false,
            "branch": null
        }))
    }
}

pub static PROJECT_MANAGER: OnceCell<Arc<ProjectManager>> = OnceCell::const_new();
pub static SETTINGS_MANAGER: OnceCell<Arc<Mutex<SettingsManager>>> = OnceCell::const_new();

#[derive(Clone, Debug)]
pub struct QueuedMessage {
    pub message: String,
    pub message_type: String,
    pub timestamp: u64,
}

pub type MessageQueue = Arc<Mutex<HashMap<String, Vec<QueuedMessage>>>>;
pub static QUEUED_MESSAGES: OnceCell<MessageQueue> = OnceCell::const_new();

pub fn parse_agent_command(command: &str) -> Result<(String, String, Vec<String>), String> {
    // Command format: "cd /path/to/worktree && {claude|cursor-agent|<path>/opencode|opencode|gemini} [args]"
    let parts: Vec<&str> = command.split(" && ").collect();
    if parts.len() != 2 {
        return Err(format!("Invalid command format: {command}"));
    }
    
    // Extract working directory from cd command
    let cd_part = parts[0];
    if !cd_part.starts_with("cd ") {
        return Err(format!("Command doesn't start with 'cd': {command}"));
    }
    let cwd = cd_part[3..].to_string();
    
    // Parse agent command and arguments
    let agent_part = parts[1];
    // Extract the agent token (first whitespace-delimited token)
    let mut split = agent_part.splitn(2, ' ');
    let agent_token = split.next().unwrap_or("");
    let rest = split.next().unwrap_or("");

    // Normalize/validate the agent token
    let is_opencode = agent_token == "opencode" || agent_token.ends_with("/opencode");
    let is_gemini = agent_token == "gemini" || agent_token.ends_with("/gemini");
    let is_codex = agent_token == "codex" || agent_token.ends_with("/codex");
    let agent_name = if agent_token == "claude" {
        "claude"
    } else if agent_token == "cursor-agent" {
        "cursor-agent"
    } else if agent_token == "codex" {
        "codex"
    } else if is_opencode || is_gemini || is_codex {
        agent_token
    } else {
        return Err(format!("Second part doesn't start with 'claude', 'cursor-agent', 'opencode', 'gemini', or 'codex': {command}"));
    };

    // Split the rest into arguments, handling quoted strings
    let mut args = Vec::new();
    let mut current_arg = String::new();
    let mut in_quotes = false;
    let mut chars = rest.chars().peekable();
    
    while let Some(ch) = chars.next() {
        match ch {
            '"' => {
                in_quotes = !in_quotes;
                if !in_quotes && !current_arg.is_empty() {
                    args.push(current_arg.clone());
                    current_arg.clear();
                }
            }
            ' ' if !in_quotes => {
                if !current_arg.is_empty() {
                    args.push(current_arg.clone());
                    current_arg.clear();
                }
            }
            '\\' if in_quotes => {
                // Handle escaped characters in quotes
                if let Some(next_ch) = chars.next() {
                    if next_ch == '"' {
                        current_arg.push('"');
                    } else {
                        current_arg.push('\\');
                        current_arg.push(next_ch);
                    }
                }
            }
            _ => {
                current_arg.push(ch);
            }
        }
    }
    
    // Add any remaining argument
    if !current_arg.is_empty() {
        args.push(current_arg);
    }
    
    Ok((cwd, agent_name.to_string(), args))
}

pub async fn get_project_manager() -> Arc<ProjectManager> {
    PROJECT_MANAGER.get_or_init(|| async {
        Arc::new(ProjectManager::new())
    }).await.clone()
}

pub async fn get_terminal_manager() -> Result<Arc<terminal::TerminalManager>, String> {
    let manager = get_project_manager().await;
    manager.current_terminal_manager().await
        .map_err(|e| format!("Failed to get terminal manager: {e}"))
}

pub async fn get_para_core() -> Result<Arc<tokio::sync::Mutex<para_core::SchaltwerkCore>>, String> {
    let manager = get_project_manager().await;
    manager.current_para_core().await
        .map_err(|e| {
            log::error!("Failed to get para core: {e}");
            format!("Failed to get para core: {e}")
        })
}

pub async fn get_message_queue() -> MessageQueue {
    QUEUED_MESSAGES.get_or_init(|| async {
        Arc::new(Mutex::new(HashMap::new()))
    }).await.clone()
}

async fn start_terminal_monitoring(app: tauri::AppHandle) {
    use tauri::Emitter;
    use tokio::time::{interval, Duration};
    use serde::Serialize;
    use std::collections::HashSet;
    
    #[derive(Serialize, Clone)]
    struct TerminalStuckNotification {
        terminal_id: String,
        session_id: Option<String>,
        elapsed_seconds: u64,
    }
    
    #[derive(Serialize, Clone)]
    struct TerminalUnstuckNotification {
        terminal_id: String,
        session_id: Option<String>,
    }
    
    tokio::spawn(async move {
        let mut interval = interval(Duration::from_secs(5)); // Check more frequently for better responsiveness
        let mut previously_stuck = HashSet::new();
        
        loop {
            interval.tick().await;
            
            let manager = match get_terminal_manager().await {
                Ok(m) => m,
                Err(_) => {
                    // Skip monitoring when no active project - this is normal during startup
                    continue;
                }
            };
            let stuck_terminals = manager.get_all_terminal_activity().await;
            let mut currently_stuck = HashSet::new();
            
            for (terminal_id, is_stuck, elapsed) in stuck_terminals {
                if is_stuck {
                    currently_stuck.insert(terminal_id.clone());
                    
                    // Only notify if this terminal wasn't previously stuck
                    if !previously_stuck.contains(&terminal_id) {
                        let session_id = if terminal_id.starts_with("session-") {
                            terminal_id.split('-').nth(1).map(|s| s.to_string())
                        } else {
                            None
                        };
                        
                        let notification = TerminalStuckNotification {
                            terminal_id: terminal_id.clone(),
                            session_id,
                            elapsed_seconds: elapsed,
                        };
                        
                        log::info!("Terminal {terminal_id} became idle after {elapsed} seconds");
                        
                        if let Err(e) = app.emit("schaltwerk:terminal-stuck", &notification) {
                            log::error!("Failed to emit terminal stuck notification: {e}");
                        }
                    }
                } else {
                    // Terminal is not stuck - check if it was previously stuck to emit unstuck event
                    if previously_stuck.contains(&terminal_id) {
                        let session_id = if terminal_id.starts_with("session-") {
                            terminal_id.split('-').nth(1).map(|s| s.to_string())
                        } else {
                            None
                        };
                        
                        let notification = TerminalUnstuckNotification {
                            terminal_id: terminal_id.clone(),
                            session_id,
                        };
                        
                        log::info!("Terminal {terminal_id} became active again");
                        
                        if let Err(e) = app.emit("schaltwerk:terminal-unstuck", &notification) {
                            log::error!("Failed to emit terminal unstuck notification: {e}");
                        }
                    }
                }
            }
            
            // Update the set of previously stuck terminals for next iteration
            previously_stuck = currently_stuck;
        }
    });
}

use hyper::server::conn::http1;
use hyper::service::service_fn;
use hyper::{body::Incoming as IncomingBody, Request, Response, StatusCode};
use hyper_util::rt::TokioIo;
use tokio::net::TcpListener;
use http_body_util::BodyExt;

async fn start_webhook_server(app: tauri::AppHandle) {
    async fn handle_webhook(
        app: tauri::AppHandle,
        req: Request<IncomingBody>,
    ) -> Result<Response<String>, hyper::Error> {
        let method = req.method();
        let path = req.uri().path();
        
        log::debug!("Webhook request: {method} {path}");
        
        match (method, path) {
            (&hyper::Method::POST, "/webhook/session-added") => {
                // Parse the JSON body
                let body = req.into_body();
                let body_bytes = body.collect().await?.to_bytes();
                
                if let Ok(body_str) = String::from_utf8(body_bytes.to_vec()) {
                    if let Ok(payload) = serde_json::from_str::<serde_json::Value>(&body_str) {
                        log::info!("Received session-added webhook: {payload}");
                        
                        // Extract session information and emit the event
                        if let Some(session_name) = payload.get("session_name").and_then(|v| v.as_str()) {
                            #[derive(serde::Serialize, Clone)]
                            struct SessionAddedPayload {
                                session_name: String,
                                branch: String,
                                worktree_path: String,
                                parent_branch: String,
                            }
                            
                            let session_payload = SessionAddedPayload {
                                session_name: session_name.to_string(),
                                branch: payload.get("branch").and_then(|v| v.as_str()).unwrap_or("").to_string(),
                                worktree_path: payload.get("worktree_path").and_then(|v| v.as_str()).unwrap_or("").to_string(),
                                parent_branch: payload.get("parent_branch").and_then(|v| v.as_str()).unwrap_or("").to_string(),
                            };
                            
                            if let Err(e) = app.emit("schaltwerk:session-added", &session_payload) {
                                log::error!("Failed to emit session-added event: {e}");
                            }
                        }
                    }
                }
                
                Ok(Response::new("OK".to_string()))
            }
            (&hyper::Method::POST, "/webhook/session-removed") => {
                // Parse the JSON body for session removal
                let body = req.into_body();
                let body_bytes = body.collect().await?.to_bytes();
                
                if let Ok(body_str) = String::from_utf8(body_bytes.to_vec()) {
                    if let Ok(payload) = serde_json::from_str::<serde_json::Value>(&body_str) {
                        log::info!("Received session-removed webhook: {payload}");
                        
                        if let Some(session_name) = payload.get("session_name").and_then(|v| v.as_str()) {
                            #[derive(serde::Serialize, Clone)]
                            struct SessionRemovedPayload {
                                session_name: String,
                            }
                            
                            let session_payload = SessionRemovedPayload {
                                session_name: session_name.to_string(),
                            };
                            
                            if let Err(e) = app.emit("schaltwerk:session-removed", &session_payload) {
                                log::error!("Failed to emit session-removed event: {e}");
                            }
                        }
                    }
                }
                
                Ok(Response::new("OK".to_string()))
            }
            (&hyper::Method::POST, "/webhook/follow-up-message") => {
                // Parse the JSON body for follow-up message
                let body = req.into_body();
                let body_bytes = body.collect().await?.to_bytes();
                
                if let Ok(body_str) = String::from_utf8(body_bytes.to_vec()) {
                    if let Ok(payload) = serde_json::from_str::<serde_json::Value>(&body_str) {
                        log::info!("Received follow-up-message webhook: {payload}");
                        
                        if let (Some(session_name), Some(message)) = (
                            payload.get("session_name").and_then(|v| v.as_str()),
                            payload.get("message").and_then(|v| v.as_str())
                        ) {
                            let message_type = payload.get("message_type")
                                .and_then(|v| v.as_str())
                                .unwrap_or("user");
                            let timestamp = payload.get("timestamp")
                                .and_then(|v| v.as_u64())
                                .unwrap_or_else(|| std::time::SystemTime::now()
                                    .duration_since(std::time::UNIX_EPOCH)
                                    .unwrap().as_millis() as u64);
                            
                            // Format the message for terminal display
                            let formatted_message = match message_type {
                                "system" => format!("\n📢 System: {message}\n"),
                                _ => format!("\n💬 Follow-up: {message}\n"),
                            };
                            
                            // Try to write to the session's top terminal (where agent is usually active)
                            let terminal_id = format!("session-{session_name}-top");
                            
                            if let Ok(manager) = get_terminal_manager().await {
                                match manager.terminal_exists(&terminal_id).await {
                                    Ok(true) => {
                                        // Terminal exists, write the message directly
                                        if let Err(e) = manager.write_terminal(terminal_id.clone(), formatted_message.as_bytes().to_vec()).await {
                                            log::warn!("Failed to write follow-up message to terminal {terminal_id}: {e}");
                                        } else {
                                            log::info!("Successfully delivered follow-up message to terminal {terminal_id}");
                                        }
                                    },
                                    Ok(false) => {
                                        // Terminal doesn't exist yet - queue the message for later delivery
                                        log::info!("Terminal {terminal_id} doesn't exist yet, queuing message");
                                        let queue = get_message_queue().await;
                                        let mut queue_lock = queue.lock().await;
                                        let queued_msg = QueuedMessage {
                                            message: message.to_string(),
                                            message_type: message_type.to_string(),
                                            timestamp,
                                        };
                                        queue_lock.entry(terminal_id.clone()).or_insert_with(Vec::new).push(queued_msg);
                                        log::info!("Queued message for terminal {terminal_id}: {message}");
                                    },
                                    Err(e) => {
                                        log::warn!("Failed to check if terminal {terminal_id} exists: {e}");
                                    }
                                }
                            } else {
                                log::warn!("Could not get terminal manager for follow-up message");
                            }
                            
                            // Always emit event for frontend notification
                            #[derive(serde::Serialize, Clone)]
                            struct FollowUpMessagePayload {
                                session_name: String,
                                message: String,
                                message_type: String,
                                timestamp: u64,
                                terminal_id: String,
                            }
                            
                            let message_payload = FollowUpMessagePayload {
                                session_name: session_name.to_string(),
                                message: message.to_string(),
                                message_type: message_type.to_string(),
                                timestamp,
                                terminal_id,
                            };
                            
                            if let Err(e) = app.emit("schaltwerk:follow-up-message", &message_payload) {
                                log::error!("Failed to emit follow-up-message event: {e}");
                            }
                        }
                    }
                }
                
                Ok(Response::new("OK".to_string()))
            }
            (&hyper::Method::POST, "/webhook/draft-created") => {
                // Parse the JSON body for draft creation notification
                let body = req.into_body();
                let body_bytes = body.collect().await?.to_bytes();
                
                if let Ok(body_str) = String::from_utf8(body_bytes.to_vec()) {
                    if let Ok(payload) = serde_json::from_str::<serde_json::Value>(&body_str) {
                        log::info!("Received draft-created webhook: {payload}");
                        
                        if let Some(draft_name) = payload.get("session_name").and_then(|v| v.as_str()) {
                            log::info!("Draft created via MCP: {draft_name}");
                            
                            // Emit sessions-refreshed event to trigger UI updates
                            // We emit with empty array since UI components will fetch what they need
                            // (drafts via list_sessions_by_state, sessions via list_enriched_sessions)
                            log::info!("Emitting sessions-refreshed event after MCP draft creation");
                            if let Err(e) = app.emit("schaltwerk:sessions-refreshed", &Vec::<para_core::EnrichedSession>::new()) {
                                log::error!("Failed to emit sessions-refreshed event: {e}");
                            }
                            
                            // Emit selection event to automatically open the draft
                            log::info!("Emitting selection event to open draft: {draft_name}");
                            let selection = serde_json::json!({
                                "kind": "session",
                                "payload": draft_name
                            });
                            if let Err(e) = app.emit("schaltwerk:selection", &selection) {
                                log::error!("Failed to emit selection event: {e}");
                            }
                        } else {
                            log::warn!("Draft-created webhook payload missing 'name' field");
                        }
                    } else {
                        log::warn!("Failed to parse draft-created webhook JSON payload");
                    }
                } else {
                    log::warn!("Failed to convert draft-created webhook body to UTF-8");
                }
                
                Ok(Response::new("OK".to_string()))
            }
            // Delegate all MCP API endpoints to the mcp_api module
            (_, path) if path.starts_with("/api/") => {
                mcp_api::handle_mcp_request(req, app).await
            }
            _ => {
                let mut response = Response::new("Not Found".to_string());
                *response.status_mut() = StatusCode::NOT_FOUND;
                Ok(response)
            }
        }
    }
    
    // Start the webhook server on a local port
    let addr = "127.0.0.1:8547";
    let listener = match TcpListener::bind(addr).await {
        Ok(l) => l,
        Err(e) => {
            log::warn!("Failed to start webhook server on {addr}: {e}");
            return;
        }
    };
    
    log::info!("Webhook server listening on http://{addr}");
    
    loop {
        let (stream, _) = match listener.accept().await {
            Ok(conn) => conn,
            Err(e) => {
                log::error!("Failed to accept webhook connection: {e}");
                continue;
            }
        };
        
        let io = TokioIo::new(stream);
        let app_clone = app.clone();
        
        tokio::task::spawn(async move {
            if let Err(err) = http1::Builder::new()
                .serve_connection(io, service_fn(move |req| handle_webhook(app_clone.clone(), req)))
                .await
            {
                log::error!("Error serving webhook connection: {err:?}");
            }
        });
    }
}

use tauri::{Emitter, Manager};

fn main() {
    // Initialize logging
    logging::init_logging();
    log::info!("Para UI starting...");
    
    // Parse command line arguments using Clap (positional DIR)
    use clap::Parser;
    let cli = crate::cli::Cli::parse();

    // Determine effective directory: positional arg or current dir
    let dir_path = match cli.dir {
        Some(p) => p,
        None => match std::env::current_dir() {
            Ok(cwd) => cwd,
            Err(e) => {
                log::warn!("Failed to get current working directory: {e}");
                std::path::PathBuf::from(".")
            }
        },
    };
    log::info!("Startup directory: {}", dir_path.display());

    let dir_str = dir_path.to_string_lossy().to_string();

    let initial_directory = if dir_path.is_dir() {
        // Check if it's a Git repository
        let git_check = std::process::Command::new("git")
            .arg("-C")
            .arg(&dir_str)
            .arg("rev-parse")
            .arg("--git-dir")
            .output();

        match git_check {
            Ok(output) if output.status.success() => {
                log::info!("✅ Opening Schaltwerk with Git repository: {}", dir_path.display());
                Some((dir_str.clone(), true))
            }
            Ok(output) => {
                let stderr = String::from_utf8_lossy(&output.stderr);
                log::warn!("Git check failed for {}: {}", dir_path.display(), stderr);
                log::warn!("Directory {} is not a Git repository, will open at home screen", dir_path.display());
                Some((dir_str.clone(), false))
            }
            Err(e) => {
                log::error!("Failed to run git command: {e}");
                log::warn!("Could not verify if {} is a Git repository", dir_path.display());
                Some((dir_str.clone(), false))
            }
        }
    } else {
        log::warn!("❌ Invalid directory path: {}, opening at home", dir_path.display());
        None
    };
    
    // Create cleanup guard that will run on exit
    let _cleanup_guard = cleanup::TerminalCleanupGuard;

    tauri::Builder::default()
        .plugin(tauri_plugin_dialog::init())
        .invoke_handler(tauri::generate_handler![
            // Development info
            get_development_info,
            // Permission commands
            permissions::check_folder_access,
            permissions::trigger_folder_permission_request,
            permissions::ensure_folder_permission,
            // Terminal commands
            create_terminal,
            create_terminal_with_size,
            write_terminal,
            resize_terminal,
            close_terminal,
            terminal_exists,
            terminals_exist_bulk,
            get_terminal_buffer,
            get_terminal_activity_status,
            get_all_terminal_activity,
            // Utility commands
            get_current_directory,
            open_in_vscode,
            // MCP commands
            start_mcp_server,
            // Para core commands
            para_core_create_session,
            para_core_list_sessions,
            para_core_list_enriched_sessions,
            para_core_get_session,
            para_core_get_session_task_content,
            para_core_cancel_session,
            para_core_convert_session_to_draft,
            para_core_update_git_stats,
            para_core_cleanup_orphaned_worktrees,
            para_core_start_claude,
            para_core_start_claude_orchestrator,
            para_core_set_skip_permissions,
            para_core_get_skip_permissions,
            para_core_mark_session_ready,
            para_core_has_uncommitted_changes,
            para_core_unmark_session_ready,
            para_core_set_agent_type,
            para_core_get_agent_type,
            para_core_get_font_sizes,
            para_core_set_font_sizes,
            para_core_create_draft_session,
            para_core_start_draft_session,
            para_core_update_session_state,
            para_core_update_draft_content,
            para_core_append_draft_content,
            para_core_list_sessions_by_state,
            // Open apps commands (from module)
            open_apps::get_default_open_app,
            open_apps::set_default_open_app,
            open_apps::list_available_open_apps,
            open_apps::open_in_app,
            // Diff commands (from module)
            diff_commands::get_changed_files_from_main,
            diff_commands::get_file_diff_from_main,
            diff_commands::get_current_branch_name,
            diff_commands::get_base_branch_name,
            diff_commands::get_commit_comparison_info,
            // Project commands
            get_recent_projects,
            add_recent_project,
            update_recent_project_timestamp,
            remove_recent_project,
            is_git_repository,
            directory_exists,
            create_new_project,
            initialize_project,
            get_project_default_branch,
            list_project_branches,
            repository_is_empty,
            get_active_project_path,
            // Settings commands
            get_project_default_base_branch,
            set_project_default_base_branch,
            get_agent_env_vars,
            set_agent_env_vars,
            get_agent_cli_args,
            set_agent_cli_args,
            get_terminal_ui_preferences,
            set_terminal_collapsed,
            set_terminal_divider_position,
            get_terminal_settings,
            set_terminal_settings,
            get_project_settings,
            set_project_settings,
            get_project_selection,
            set_project_selection,
            get_project_sessions_settings,
            set_project_sessions_settings,
            get_project_environment_variables,
            set_project_environment_variables
        ])
        .setup(move |app| {
<<<<<<< HEAD
            // Get current git branch and update window title
            let branch_result = std::process::Command::new("git")
                .arg("branch")
                .arg("--show-current")
                .output();
            
            if let Some(window) = app.get_webview_window("main") {
                let title = match branch_result {
                    Ok(output) if output.status.success() => {
                        let branch = String::from_utf8_lossy(&output.stdout).trim().to_string();
                        if !branch.is_empty() {
                            format!("Schaltwerk - {branch}")
                        } else {
                            "Schaltwerk".to_string()
                        }
                    }
                    _ => "Schaltwerk".to_string()
                };
                
                if let Err(e) = window.set_title(&title) {
                    log::warn!("Failed to set window title: {e}");
                } else {
                    log::info!("Window title set to: {title}");
                }
            }
            
            // Pass initial directory to the frontend if provided
=======
            // If we have an initial Git directory, set it as the active project immediately to avoid race with frontend listener
            if let Some((dir, is_git)) = initial_directory.clone() {
                if is_git {
                    let dir_path = std::path::PathBuf::from(&dir);
                    tauri::async_runtime::block_on(async {
                        let manager = get_project_manager().await;
                        if let Err(e) = manager.switch_to_project(dir_path.clone()).await {
                            log::error!("Failed to set initial project: {e}");
                        } else {
                            log::info!("Initial project set to: {}", dir_path.display());
                        }
                    });
                }
            }

            // Pass initial directory to the frontend if provided (UI sync)
>>>>>>> b22381fa
            if let Some((dir, is_git)) = initial_directory.clone() {
                let app_handle = app.handle().clone();
                tauri::async_runtime::spawn(async move {
                    // Wait a moment for the window to be ready
                    tokio::time::sleep(tokio::time::Duration::from_millis(100)).await;
                    
                    // Emit different events based on whether it's a Git repo
                    if is_git {
                        // Emit event to open the Git repository
                        if let Err(e) = app_handle.emit("schaltwerk:open-directory", &dir) {
                            log::error!("Failed to emit open-directory event: {e}");
                        }
                    } else {
                        // Emit event to open home screen (non-Git directory)
                        if let Err(e) = app_handle.emit("schaltwerk:open-home", &dir) {
                            log::error!("Failed to emit open-home event: {e}");
                        }
                    }
                });
            }
            
            // Initialize settings manager
            let settings_handle = app.handle().clone();
            tauri::async_runtime::block_on(async {
                match SettingsManager::new(&settings_handle) {
                    Ok(manager) => {
                        let _ = SETTINGS_MANAGER.set(Arc::new(Mutex::new(manager)));
                    }
                    Err(e) => {
                        log::error!("Failed to initialize settings manager: {e}");
                    }
                }
            });
            
            // Start activity tracking for para_core sessions
            let app_handle = app.handle().clone();
            
            // Start terminal monitoring for stuck detection
            let monitor_handle = app_handle.clone();
            tauri::async_runtime::spawn(async move {
                start_terminal_monitoring(monitor_handle).await;
            });
            tauri::async_runtime::spawn(async move {
                use tokio::time::{sleep, Duration};
                // Retry until a project is initialized, then start tracking once
                loop {
                    match get_para_core().await {
                        Ok(core) => {
                            let db = {
                                let core_lock = core.lock().await;
                                Arc::new(core_lock.db.clone())
                            };
                            para_core::activity::start_activity_tracking_with_app(db, app_handle.clone());
                            break;
                        }
                        Err(e) => {
                            log::debug!("No active project for activity tracking: {e}");
                            sleep(Duration::from_secs(2)).await;
                        }
                    }
                }
            });
            
            // Start webhook server for MCP notifications
            let webhook_handle = app.handle().clone();
            tauri::async_runtime::spawn(async move {
                start_webhook_server(webhook_handle).await;
            });
            
            // MCP server is now managed by Claude Code via .mcp.json configuration
            // No need to start it from Schaltwerk
            
            Ok(())
        })
        .on_window_event(|_window, event| {
            if let tauri::WindowEvent::CloseRequested { .. } = event {
                // Cleanup all project terminals when window is closed
                tauri::async_runtime::block_on(async {
                    let manager = get_project_manager().await;
                    manager.cleanup_all().await;
                });
                
                // Stop MCP server if running
                if let Some(process_mutex) = commands::mcp::get_mcp_server_process().get() {
                    if let Ok(mut guard) = process_mutex.try_lock() {
                        if let Some(mut process) = guard.take() {
                            let _ = process.kill();
                        }
                    }
                }
            }
        })
        .run(tauri::generate_context!())
        .expect("error while running tauri application");
}

#[cfg(test)]
mod tests {
    use super::*;

    #[test]
    fn test_parse_agent_command_claude_with_prompt() {
        let cmd = r#"cd /tmp/work && claude --dangerously-skip-permissions "do the thing""#;
        let (cwd, agent, args) = parse_agent_command(cmd).unwrap();
        assert_eq!(cwd, "/tmp/work");
        assert_eq!(agent, "claude");
        assert_eq!(args, vec!["--dangerously-skip-permissions", "do the thing"]);
    }

    #[test]
    fn test_parse_agent_command_claude_resume() {
        let cmd = r#"cd /repo && claude -r "1234""#;
        let (cwd, agent, args) = parse_agent_command(cmd).unwrap();
        assert_eq!(cwd, "/repo");
        assert_eq!(agent, "claude");
        assert_eq!(args, vec!["-r", "1234"]);
    }

    #[test]
    fn test_parse_agent_command_cursor_with_force_and_prompt() {
        let cmd = r#"cd /a/b && cursor-agent -f "implement \"feature\"""#;
        let (cwd, agent, args) = parse_agent_command(cmd).unwrap();
        assert_eq!(cwd, "/a/b");
        assert_eq!(agent, "cursor-agent");
        assert_eq!(args, vec!["-f", "implement \"feature\""]);
    }

    #[test]
    fn test_parse_agent_command_invalid_format() {
        let cmd = "echo hi";
        let res = parse_agent_command(cmd);
        assert!(res.is_err());
    }

    #[test]
    fn test_parse_agent_command_opencode_with_prompt_absolute() {
        let cmd = r#"cd /tmp/work && /opt/bin/opencode --prompt "hello world""#;
        let (cwd, agent, args) = parse_agent_command(cmd).unwrap();
        assert_eq!(cwd, "/tmp/work");
        assert_eq!(agent, "/opt/bin/opencode");
        assert_eq!(args, vec!["--prompt", "hello world"]);
    }

    #[test]
    fn test_parse_agent_command_opencode_with_prompt_path() {
        let cmd = r#"cd /tmp/work && opencode --prompt "hello world""#;
        let (cwd, agent, args) = parse_agent_command(cmd).unwrap();
        assert_eq!(cwd, "/tmp/work");
        assert_eq!(agent, "opencode");
        assert_eq!(args, vec!["--prompt", "hello world"]);
    }

    #[test]
    fn test_parse_agent_command_opencode_continue_absolute() {
        let cmd = r#"cd /repo && /opt/bin/opencode --continue"#;
        let (cwd, agent, args) = parse_agent_command(cmd).unwrap();
        assert_eq!(cwd, "/repo");
        assert_eq!(agent, "/opt/bin/opencode");
        assert_eq!(args, vec!["--continue"]);
    }

    #[test]
    fn test_parse_agent_command_gemini_with_prompt() {
        let cmd = r#"cd /tmp/work && gemini --yolo""#;
        let (cwd, agent, args) = parse_agent_command(cmd).unwrap();
        assert_eq!(cwd, "/tmp/work");
        assert_eq!(agent, "gemini");
        assert_eq!(args, vec!["--yolo"]);
    }

    #[test]
    fn test_parse_agent_command_gemini_resume() {
        let cmd = r#"cd /repo && gemini"#;
        let (cwd, agent, args) = parse_agent_command(cmd).unwrap();
        assert_eq!(cwd, "/repo");
        assert_eq!(agent, "gemini");
        assert_eq!(args, Vec::<String>::new());
    }

    #[test]
    fn test_parse_agent_command_gemini_absolute_path() {
        let cmd = r#"cd /tmp/work && /usr/local/bin/gemini"#;
        let (cwd, agent, args) = parse_agent_command(cmd).unwrap();
        assert_eq!(cwd, "/tmp/work");
        assert_eq!(agent, "/usr/local/bin/gemini");
        assert_eq!(args, Vec::<String>::new());
    }

    #[test]
    fn test_parse_agent_command_codex_with_sandbox() {
        let cmd = r#"cd /tmp/work && codex --sandbox workspace-write "test prompt""#;
        let (cwd, agent, args) = parse_agent_command(cmd).unwrap();
        assert_eq!(cwd, "/tmp/work");
        assert_eq!(agent, "codex");
        assert_eq!(args, vec!["--sandbox", "workspace-write", "test prompt"]);
    }

    #[test]
    fn test_parse_agent_command_codex_danger_mode() {
        let cmd = r#"cd /repo && codex --sandbox danger-full-access"#;
        let (cwd, agent, args) = parse_agent_command(cmd).unwrap();
        assert_eq!(cwd, "/repo");
        assert_eq!(agent, "codex");
        assert_eq!(args, vec!["--sandbox", "danger-full-access"]);
    }

    // Tests removed: get_current_directory now uses active project instead of current working directory
}<|MERGE_RESOLUTION|>--- conflicted
+++ resolved
@@ -689,7 +689,6 @@
             set_project_environment_variables
         ])
         .setup(move |app| {
-<<<<<<< HEAD
             // Get current git branch and update window title
             let branch_result = std::process::Command::new("git")
                 .arg("branch")
@@ -716,8 +715,6 @@
                 }
             }
             
-            // Pass initial directory to the frontend if provided
-=======
             // If we have an initial Git directory, set it as the active project immediately to avoid race with frontend listener
             if let Some((dir, is_git)) = initial_directory.clone() {
                 if is_git {
@@ -734,7 +731,6 @@
             }
 
             // Pass initial directory to the frontend if provided (UI sync)
->>>>>>> b22381fa
             if let Some((dir, is_git)) = initial_directory.clone() {
                 let app_handle = app.handle().clone();
                 tauri::async_runtime::spawn(async move {
