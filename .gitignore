--- conflicted
+++ resolved
@@ -23,12 +23,9 @@
 *.sln
 *.sw?
 .mcp.json
-<<<<<<< HEAD
 # Para directories and state files
 # Ignore everything in .para except Dockerfile.custom and config.json
 .para/*
 !.para/Dockerfile.custom
 !.para/config.json
-=======
-.vscode/tasks.json
->>>>>>> 1d2ec27a
+.vscode/tasks.json